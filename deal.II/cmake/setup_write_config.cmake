## ---------------------------------------------------------------------
## $Id$
##
## Copyright (C) 2014 by the deal.II authors
##
## This file is part of the deal.II library.
##
## The deal.II library is free software; you can use it, redistribute
## it, and/or modify it under the terms of the GNU Lesser General
## Public License as published by the Free Software Foundation; either
## version 2.1 of the License, or (at your option) any later version.
## The full text of the license can be found in the file LICENSE at
## the top level of the deal.II distribution.
##
## ---------------------------------------------------------------------


########################################################################
#                                                                      #
#              Write a nice configuration summary to file:             #
#                                                                      #
########################################################################

SET(_log_detailed "${CMAKE_BINARY_DIR}/detailed.log")
SET(_log_summary  "${CMAKE_BINARY_DIR}/summary.log")
FILE(REMOVE ${_log_detailed} ${_log_summary})

MACRO(_both)
  # Write to both log files:
  FILE(APPEND ${_log_detailed} "${ARGN}")
  FILE(APPEND ${_log_summary} "${ARGN}")
ENDMACRO()
MACRO(_detailed)
  # Only write to detailed.log:
  FILE(APPEND ${_log_detailed} "${ARGN}")
ENDMACRO()
MACRO(_summary)
  # Only write to summary.log:
  FILE(APPEND ${_log_summary} "${ARGN}")
ENDMACRO()

_both(
"###
#
#  ${DEAL_II_PACKAGE_NAME} configuration:
#        CMAKE_BUILD_TYPE:       ${CMAKE_BUILD_TYPE}
#        BUILD_SHARED_LIBS:      ${BUILD_SHARED_LIBS}
#        CMAKE_INSTALL_PREFIX:   ${CMAKE_INSTALL_PREFIX}
#        CMAKE_SOURCE_DIR:       ${CMAKE_SOURCE_DIR} (Version ${DEAL_II_PACKAGE_VERSION})
#        CMAKE_BINARY_DIR:       ${CMAKE_BINARY_DIR}
#        CMAKE_CXX_COMPILER:     ${CMAKE_CXX_COMPILER_ID} ${CMAKE_CXX_COMPILER_VERSION} on platform ${CMAKE_SYSTEM_NAME} ${CMAKE_SYSTEM_PROCESSOR}
#                                ${CMAKE_CXX_COMPILER}
"
  )

IF(CMAKE_C_COMPILER_WORKS)
  _detailed("#        CMAKE_C_COMPILER:       ${CMAKE_C_COMPILER}\n")
ENDIF()
IF(CMAKE_Fortran_COMPILER_WORKS)
  _detailed("#        CMAKE_Fortran_COMPILER: ${CMAKE_Fortran_COMPILER}\n")
ENDIF()
_detailed("#        CMAKE_GENERATOR:        ${CMAKE_GENERATOR}\n")

IF(CMAKE_CROSSCOMPILING)
  _both(
    "#\n#        CROSSCOMPILING!\n"
    )
ENDIF()

IF(DEAL_II_STATIC_EXECUTABLE)
  _both(
    "#\n#        STATIC LINKAGE!\n"
    )
ENDIF()

_both("#\n")

_detailed(
"#  Base configuration (prior to feature configuration):
#        DEAL_II_CXX_FLAGS:            ${BASE_CXX_FLAGS}
"
  )
IF(CMAKE_BUILD_TYPE MATCHES "Release")
  _detailed("#        DEAL_II_CXX_FLAGS_RELEASE:    ${BASE_CXX_FLAGS_RELEASE}\n")
ENDIF()
IF(CMAKE_BUILD_TYPE MATCHES "Debug")
  _detailed("#        DEAL_II_CXX_FLAGS_DEBUG:      ${BASE_CXX_FLAGS_DEBUG}\n")
ENDIF()

_detailed("#        DEAL_II_LINKER_FLAGS:         ${BASE_LINKER_FLAGS}\n")
IF(CMAKE_BUILD_TYPE MATCHES "Release")
  _detailed("#        DEAL_II_LINKER_FLAGS_RELEASE: ${BASE_LINKER_FLAGS_RELEASE}\n")
ENDIF()
IF(CMAKE_BUILD_TYPE MATCHES "Debug")
  _detailed("#        DEAL_II_LINKER_FLAGS_DEBUG:   ${BASE_LINKER_FLAGS_DEBUG}\n")
ENDIF()

_detailed("#        DEAL_II_DEFINITIONS:          ${BASE_DEFINITIONS}\n")
IF(CMAKE_BUILD_TYPE MATCHES "Release")
  _detailed("#        DEAL_II_DEFINITIONS_RELEASE:  ${BASE_DEFINITIONS_RELEASE}\n")
ENDIF()
IF(CMAKE_BUILD_TYPE MATCHES "Debug")
  _detailed("#        DEAL_II_DEFINITIONS_DEBUG:    ${BASE_DEFINITIONS_DEBUG}\n")
ENDIF()

_detailed("#        DEAL_II_USER_DEFINITIONS:     ${BASE_DEFINITIONS}\n")
IF(CMAKE_BUILD_TYPE MATCHES "Release")
  _detailed("#        DEAL_II_USER_DEFINITIONS_REL: ${BASE_DEFINITIONS_RELEASE}\n")
ENDIF()
IF(CMAKE_BUILD_TYPE MATCHES "Debug")
  _detailed("#        DEAL_II_USER_DEFINITIONS_DEB: ${BASE_DEFINITIONS_DEBUG}\n")
ENDIF()

_detailed("#        DEAL_II_INCLUDE_DIRS          ${BASE_INCLUDE_DIRS}\n")
_detailed("#        DEAL_II_USER_INCLUDE_DIRS:    ${BASE_USER_INCLUDE_DIRS}\n")
_detailed("#        DEAL_II_BUNDLED_INCLUDE_DIRS: ${BASE_BUNDLED_INCLUDE_DIRS}\n")

_detailed("#        DEAL_II_LIBRARIES:            ${BASE_LIBRARIES}\n")
IF(CMAKE_BUILD_TYPE MATCHES "Release")
  _detailed("#        DEAL_II_LIBRARIES_RELEASE:    ${BASE_LIBRARIES_RELEASE}\n")
ENDIF()
IF(CMAKE_BUILD_TYPE MATCHES "Debug")
  _detailed("#        DEAL_II_LIBRARIES_DEBUG:      ${BASE_LIBRARIES_DEBUG}\n")
ENDIF()

_detailed("#\n")

IF(NOT DEAL_II_SETUP_DEFAULT_COMPILER_FLAGS)
  _both("#  WARNING: DEAL_II_SETUP_DEFAULT_COMPILER_FLAGS is set to OFF\n")
ENDIF()
_both("#  Configured Features (")
IF(DEFINED DEAL_II_ALLOW_BUNDLED)
  _both("DEAL_II_ALLOW_BUNDLED = ${DEAL_II_ALLOW_BUNDLED}, ")
ENDIF()
IF(DEAL_II_FORCE_AUTODETECTION)
  _both("!!! DEAL_II_FORCE_AUTODETECTION=ON !!!, ")
ENDIF()
_both("DEAL_II_ALLOW_AUTODETECTION = ${DEAL_II_ALLOW_AUTODETECTION}):\n")


GET_CMAKE_PROPERTY(_variables VARIABLES)
FOREACH(_var ${_variables})
  IF(_var MATCHES "DEAL_II_WITH")
    LIST(APPEND _features "${_var}")
  ELSEIF(_var MATCHES "DEAL_II_COMPONENT")
    LIST(APPEND _components "${_var}")
  ENDIF()
ENDFOREACH()

FOREACH(_var ${_features})
  IF(${${_var}})

    #
    # The feature is enabled:
    #
    STRING(REGEX REPLACE "^DEAL_II_WITH_" "" _feature ${_var})
    IF(FEATURE_${_feature}_EXTERNAL_CONFIGURED)
      _both("#        ${_var} set up with external dependencies\n")
    ELSEIF(FEATURE_${_feature}_BUNDLED_CONFIGURED)
      IF(DEAL_II_FORCE_BUNDLED_${_feature})
        _both("#        ${_var} set up with bundled packages (forced)\n")
      ELSE()
        _both("#        ${_var} set up with bundled packages\n")
      ENDIF()
    ELSE()
     _both("#        ${_var} = ${${_var}}\n")
    ENDIF()

    #
    # Print out version number:
    #
    IF(DEFINED ${_feature}_VERSION)
      _detailed("#            ${_feature}_VERSION = ${${_feature}_VERSION}\n")
    ENDIF()

    #
    # Special version numbers:
    #
    IF(_feature MATCHES "THREADS" AND DEFINED TBB_VERSION)
      _detailed("#            TBB_VERSION = ${TBB_VERSION}\n")
    ENDIF()
    IF(_feature MATCHES "MPI" AND DEFINED OMPI_VERSION)
      _detailed("#            OMPI_VERSION = ${OMPI_VERSION}\n")
    ENDIF()

    #
    # Print out ${_feature}_DIR:
    #
    IF(NOT "${${_feature}_DIR}" STREQUAL "")
      _detailed("#            ${_feature}_DIR = ${${_feature}_DIR}\n")
    ENDIF()

    #
    # Print the feature configuration:
    #
    FOREACH(_var2
      C_COMPILER CXX_COMPILER Fortran_COMPILER
      ${DEAL_II_STRING_SUFFIXES} ${DEAL_II_LIST_SUFFIXES}
      )
      IF(DEFINED ${_feature}_${_var2})
        _detailed("#            ${_feature}_${_var2} = ${${_feature}_${_var2}}\n")
      ENDIF()
    ENDFOREACH()
  ELSE()
    # FEATURE is disabled
    _both("#      ( ${_var} = ${${_var}} )\n")
  ENDIF()
ENDFOREACH()

_both(
  "#\n#  Component configuration:\n"
  )
FOREACH(_var ${_components})
  IF(_var MATCHES "DEAL_II_COMPONENT")
    IF(${${_var}})
      _both("#        ${_var}\n")
      STRING(REPLACE "DEAL_II_COMPONENT_" "" _component ${_var})
      LIST(APPEND _components ${_component})
    ELSE()
      _both("#      ( ${_var} = ${${_var}} )\n")
    ENDIF()
  ENDIF()
ENDFOREACH()

_summary(
"#\n#  Detailed information (compiler flags, feature configuration) can be found in detailed.log
#\n#  Run  $ "
  )
IF(CMAKE_GENERATOR MATCHES "Ninja")
  _summary("ninja ")
ELSE()
_summary("make ")
ENDIF()
<<<<<<< HEAD
_summary("  to print a help message with a list of top level targets\n")
=======
_summary("info  to print a help message with a list of top level targets\n")
>>>>>>> 70b1eed6

_both("#\n###")<|MERGE_RESOLUTION|>--- conflicted
+++ resolved
@@ -231,10 +231,6 @@
 ELSE()
 _summary("make ")
 ENDIF()
-<<<<<<< HEAD
-_summary("  to print a help message with a list of top level targets\n")
-=======
 _summary("info  to print a help message with a list of top level targets\n")
->>>>>>> 70b1eed6
 
 _both("#\n###")